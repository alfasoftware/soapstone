<<<<<<< HEAD
  /* Copyright 2019 Alfa Financial Software
   *
   * Licensed under the Apache License, Version 2.0 (the "License");
   * you may not use this file except in compliance with the License.
   * You may obtain a copy of the License at
   *
   *    http://www.apache.org/licenses/LICENSE-2.0
   *
   * Unless required by applicable law or agreed to in writing, software
   * distributed under the License is distributed on an "AS IS" BASIS,
   * WITHOUT WARRANTIES OR CONDITIONS OF ANY KIND, either express or implied.
   * See the License for the specific language governing permissions and
   * limitations under the License.
   */
  package org.alfasoftware.soapstone;

  import static org.junit.Assert.assertEquals;
  import static org.mockito.Matchers.any;
  import static org.mockito.Matchers.eq;
  import static org.mockito.Mockito.mock;
  import static org.mockito.Mockito.verify;
  import static org.mockito.Mockito.when;

  import java.io.IOException;
  import java.lang.reflect.Type;
  import java.util.HashMap;
  import java.util.List;
  import java.util.Map;
  import java.util.Optional;

  import javax.ws.rs.BadRequestException;
  import javax.ws.rs.InternalServerErrorException;
  import javax.ws.rs.NotFoundException;
  import javax.ws.rs.WebApplicationException;

  import org.alfasoftware.soapstone.testsupport.CustomParameterClass;
  import org.alfasoftware.soapstone.testsupport.MockedClassForTestingJsonHttp;
  import org.glassfish.hk2.api.TypeLiteral;
  import org.joda.time.LocalDate;
  import org.junit.Before;
  import org.junit.Rule;
  import org.junit.Test;
  import org.junit.rules.ExpectedException;
  import org.mockito.Mock;
  import org.mockito.MockitoAnnotations;

  import com.fasterxml.jackson.databind.JavaType;
  import com.fasterxml.jackson.databind.ObjectMapper;

  /**
=======
/* Copyright 2019 Alfa Financial Software
 *
 * Licensed under the Apache License, Version 2.0 (the "License");
 * you may not use this file except in compliance with the License.
 * You may obtain a copy of the License at
 *
 *    http://www.apache.org/licenses/LICENSE-2.0
 *
 * Unless required by applicable law or agreed to in writing, software
 * distributed under the License is distributed on an "AS IS" BASIS,
 * WITHOUT WARRANTIES OR CONDITIONS OF ANY KIND, either express or implied.
 * See the License for the specific language governing permissions and
 * limitations under the License.
 */
package org.alfasoftware.soapstone;

import com.fasterxml.jackson.databind.ObjectMapper;
import org.alfasoftware.soapstone.testsupport.CustomParameterClass;
import org.alfasoftware.soapstone.testsupport.MockedClassForTestingJsonHttp;
import org.joda.time.LocalDate;
import org.junit.Before;
import org.junit.Rule;
import org.junit.Test;
import org.junit.rules.ExpectedException;
import org.mockito.Mock;
import org.mockito.MockitoAnnotations;

import javax.ws.rs.BadRequestException;
import javax.ws.rs.InternalServerErrorException;
import javax.ws.rs.NotFoundException;
import javax.ws.rs.WebApplicationException;
import java.io.IOException;
import java.util.HashMap;
import java.util.Map;
import java.util.Optional;

import static org.alfasoftware.soapstone.WebServiceClass.forClass;
import static org.junit.Assert.assertEquals;
import static org.mockito.Matchers.any;
import static org.mockito.Matchers.eq;
import static org.mockito.Mockito.verify;
import static org.mockito.Mockito.when;

/**
>>>>>>> 769b73d2
 * Tests for the {@link WebServiceClass} class.
 *
 * @author Copyright (c) Alfa Financial Software 2019
 */
public class TestWebServiceClass {

  @Mock private ExceptionMapper exceptionMapper;
  @Mock private WebApplicationException webApplicationException;
  @Mock private ObjectMapper objectMapper;

<<<<<<< HEAD
  @Rule
  public final ExpectedException exception = ExpectedException.none();
=======
  @Rule public final ExpectedException exception = ExpectedException.none();
>>>>>>> 769b73d2

  private static final String OPERATION_NAME = "mockedMethod";
  private static final String EXPECTED_RESPONSE = "The method has been invoked!";

  private final Map<String, String> nonHeaderParameters = new HashMap<>();
  private final Map<String, String> headerParameters = new HashMap<>();

  private WebServiceClass<?> webServiceClass;

  /**
   * Set up the tests.
   */
  @Before
  public void setUp() {
    MockitoAnnotations.initMocks(this);

<<<<<<< HEAD
    webServiceClass = WebServiceClass.forClass(MockedClassForTestingJsonHttp.class, MockedClassForTestingJsonHttp::new);
=======
    webServiceClass = forClass(MockedClassForTestingJsonHttp.class, MockedClassForTestingJsonHttp::new);
>>>>>>> 769b73d2

    Mappers.INSTANCE.setObjectMapper(objectMapper);
    Mappers.INSTANCE.setExceptionMapper(exceptionMapper);
  }

  /**
   * Tests that the {@link WebServiceClass#invokeOperation(String, Map, Map)} method
   * functions correctly and invokes the appropriate operation.
   */
  @Test
  public void testInvokeOperation() {

    // Given
    nonHeaderParameters.put("parameter", "parameterValue");

    // When
    Object object = webServiceClass.invokeOperation(OPERATION_NAME, nonHeaderParameters, headerParameters);

    // Then
    assertEquals("The method was not invoked", EXPECTED_RESPONSE, object.toString());
  }


  /**
   * Tests that the {@link WebServiceClass#invokeOperation(String, Map, Map)} method
   * functions correctly and invokes the appropriate operation when both header and non-header parameters are included.
   */
  @Test
  public void testInvokeOperationWhenHeaderParamsPresent() {

    // Given
    nonHeaderParameters.put("parameter", "parameterValue");
    headerParameters.put("headerParameter", "headerParameterValue");

    // When
    Object object = webServiceClass.invokeOperation("methodWithCorrectlyAnnotatedHeaderParam", nonHeaderParameters, headerParameters);

    // Then
    assertEquals("The method was not invoked", EXPECTED_RESPONSE, object.toString());
  }


  /**
   * Test that headers are treated as optional. An invocation should not fail if there are missing header parameters.
   */
  @Test
  public void testInvokeOperationWhenHeaderParamsAbsent() {

    // Given
    nonHeaderParameters.put("parameter", "parameterValue");

    // When
    Object object = webServiceClass.invokeOperation("methodWithCorrectlyAnnotatedHeaderParam", nonHeaderParameters, headerParameters);

    // Then
    assertEquals("The method was not invoked", EXPECTED_RESPONSE, object.toString());
<<<<<<< HEAD
=======


>>>>>>> 769b73d2
  }


  /**
   * Tests that the {@link WebServiceClass#invokeOperation(String, Map, Map)} method correctly throws a
   * relevant {@link WebApplicationException} when appropriate.
   */
  @Test
  public void testInvokeOperationThrowsWebApplicationException() {

    // Given
    nonHeaderParameters.put("parameter", "throwWebApplicationException");

    when(exceptionMapper.mapThrowable(any(Exception.class), eq(objectMapper))).thenReturn(Optional.of(webApplicationException));

    // When / Then
    exception.expect(WebApplicationException.class);
    webServiceClass.invokeOperation(OPERATION_NAME, nonHeaderParameters, headerParameters);
  }


  /**
   * Tests that the {@link WebServiceClass#invokeOperation(String, Map, Map)} method correctly throws a
   * relevant {@link InternalServerErrorException} when appropriate if the exception mapper is not present.
   */
  @Test
  public void testInvokeOperationThrowsInternalServerErrorExceptionWhenExceptionMapperNotPresent() {

    Mappers.INSTANCE.setExceptionMapper(null);

    // Given
    nonHeaderParameters.put("parameter", "throwWebApplicationException");

    // When / Then
    exception.expect(InternalServerErrorException.class);
    webServiceClass.invokeOperation(OPERATION_NAME, nonHeaderParameters, headerParameters);
  }


  /**
   * Tests that the {@link WebServiceClass#invokeOperation(String, Map, Map)} method correctly
   * throws an appropriate {@link NotFoundException} if the operation cannot be found.
   */
  @Test
  public void testInvokeOperationMethodNotFound() {

    // Given
    nonHeaderParameters.put("parameter", "parameterValue");

    // When / Then
    exception.expect(NotFoundException.class);
    webServiceClass.invokeOperation("nonExistentMethod", nonHeaderParameters, headerParameters);
  }


  /**
   * Tests that the {@link WebServiceClass#invokeOperation(String, Map, Map)}
   * method functions correctly and throws an appropriate {@link NotFoundException} if the method in question is not
   * public as only public methods can be published.
   */
  @Test
  public void testInvokeOperationMethodNotPublic() {

    // Given
    nonHeaderParameters.put("parameter", "parameterValue");

    // When / Then
    exception.expect(NotFoundException.class);
    webServiceClass.invokeOperation("privateMethod", nonHeaderParameters, headerParameters);
  }


  /**
   * Tests that the {@link WebServiceClass#invokeOperation(String, Map, Map)}
   * method functions correctly and throws an appropriate {@link NotFoundException} if the method in question has
   * as WebMethod annotation, but exclude is set to true.
   */
  @Test
  public void testInvokeOperationMethodExcluded() {

    // Given
    nonHeaderParameters.put("parameter", "parameterValue");

    // When / Then
    exception.expect(NotFoundException.class);
    webServiceClass.invokeOperation("excludedMethod", nonHeaderParameters, headerParameters);
  }


  /**
   * Tests that the {@link WebServiceClass#invokeOperation(String, Map, Map)} method correctly
   * throws an appropriate {@link BadRequestException} if unable to distinguish between two methods.
   */
  @Test
  public void testInvokeOperationUnableToDistinguishMethods() {

    // Given
    nonHeaderParameters.put("parameter", "parameterValue");

    // When / Then
    exception.expect(BadRequestException.class);
    exception.expectMessage("Unable to distinguish methods");
    webServiceClass.invokeOperation("overloadedMethod", nonHeaderParameters, headerParameters);
  }


  /**
   * Tests that the {@link WebServiceClass#invokeOperation(String, Map, Map)} method correctly
   * throws an appropriate {@link BadRequestException} if the header parameters are not correctly annotated with
   * {@code @WebParam(header = true)}.
   */
  @Test
  public void testInvokeOperationHeaderParametersIncorrectlyAnnotated() {

    // Given
    nonHeaderParameters.put("parameter", "parameterValue");
    headerParameters.put("headerParameter", "headerParameterValue");

    // When / Then
    exception.expect(BadRequestException.class);
    webServiceClass.invokeOperation("methodWithIncorrectlyAnnotatedHeaderParam", nonHeaderParameters, headerParameters);
  }


  /**
   * Tests that the {@link WebServiceClass#invokeOperation(String, Map, Map)} method correctly maps
   * parameters for methods that require a string.
   */
  @Test
  public void testParameterToTypeParameterString() {

    // Given
    nonHeaderParameters.put("stringParameter", "parameterValue");

    // When
    Object parameter = webServiceClass.invokeOperation("mockedMethodWithStringArg", nonHeaderParameters, headerParameters);

    // Then
    assertEquals("Parameter type is incorrect", String.class, parameter.getClass());
  }


  /**
   * Tests that the {@link WebServiceClass#invokeOperation(String, Map, Map)} method correctly maps
   * parameters for methods that require a boolean.
   */
  @Test
  public void testParameterToTypeParameterBoolean() {

    // Given
    nonHeaderParameters.put("booleanParameter", "true");

    // When
    Object parameter = webServiceClass.invokeOperation("mockedMethodWithBooleanArg", nonHeaderParameters, headerParameters);

    // Then
    assertEquals("Parameter type is incorrect", Boolean.class, parameter.getClass());
  }


  /**
   * Tests that the {@link WebServiceClass#invokeOperation(String, Map, Map)} method correctly maps
   * parameters for methods that require a int.
   */
  @Test
  public void testParameterToTypeParameterInt() {

    // Given
    nonHeaderParameters.put("intParameter", "34");

    // When
    Object parameter = webServiceClass.invokeOperation("mockedMethodWithIntArg", nonHeaderParameters, headerParameters);

    // Then
    assertEquals("Parameter type is incorrect", Integer.class, parameter.getClass());
  }


  /**
   * Tests that the {@link WebServiceClass#invokeOperation(String, Map, Map)} method correctly maps
   * parameters for methods that require a LocalDate.
   */
  @Test
  public void testParameterToTypeParameterLocalDate() {

    // Given
    nonHeaderParameters.put("localDateParameter", "01/02/2019");

    // When
    Object parameter = webServiceClass.invokeOperation("mockedMethodWithLocalDateArg", nonHeaderParameters, headerParameters);

    // Then
    assertEquals("Parameter type is incorrect", LocalDate.class, parameter.getClass());
  }


  /**
   * Tests that the {@link WebServiceClass#invokeOperation(String, Map, Map)} method correctly maps
   * parameters for methods that require a custom class: here, {@link CustomParameterClass}.
   */
  @Test
  public void testParameterToTypeParameterCustomClass() throws IOException {

    // Given
    String argumentAsString = "{\"fieldOne\":\"VALUE\",\"fieldTwo\":1}";
    nonHeaderParameters.put("customParameter", argumentAsString);

<<<<<<< HEAD
    JavaType javaType = mock(JavaType.class);
    Type type = CustomParameterClass.class;
    when(objectMapper.constructType(type)).thenReturn(javaType);

=======
>>>>>>> 769b73d2
    // When
    webServiceClass.invokeOperation("mockedMethodWithCustomParameterClassArg", nonHeaderParameters, headerParameters);

    // Then
<<<<<<< HEAD
    verify(objectMapper).constructType(type);
    verify(objectMapper).readValue(argumentAsString, javaType);
  }


  /**
   * Tests that the {@link WebServiceClass#invokeOperation(String, Map, Map)} method correctly maps
   * parameters for methods that require a list of a custom class: here, {@link CustomParameterClass}.
   */
  @Test
  public void testParameterToListOfTypeParameterCustomClass() throws IOException {

    // Given
    String argumentAsString = "[ {\"fieldOne\":\"VALUE\",\"fieldTwo\":1}, {\"fieldOne\":\"ANOTHER_VALUE\",\"fieldTwo\":2} ]";
    nonHeaderParameters.put("customParameters", argumentAsString);

    JavaType javaType = mock(JavaType.class);
    Type type = new TypeLiteral<List<CustomParameterClass>>(){}.getType();
    when(objectMapper.constructType(type)).thenReturn(javaType);

    // When
    webServiceClass.invokeOperation("mockedMethodWithListOfCustomParameterClassArg", nonHeaderParameters, headerParameters);

    // Then
    verify(objectMapper).constructType(type);
    verify(objectMapper).readValue(argumentAsString, javaType);
=======
    verify(objectMapper).readValue(argumentAsString, CustomParameterClass.class);
>>>>>>> 769b73d2
  }
}
<|MERGE_RESOLUTION|>--- conflicted
+++ resolved
@@ -1,55 +1,3 @@
-<<<<<<< HEAD
-  /* Copyright 2019 Alfa Financial Software
-   *
-   * Licensed under the Apache License, Version 2.0 (the "License");
-   * you may not use this file except in compliance with the License.
-   * You may obtain a copy of the License at
-   *
-   *    http://www.apache.org/licenses/LICENSE-2.0
-   *
-   * Unless required by applicable law or agreed to in writing, software
-   * distributed under the License is distributed on an "AS IS" BASIS,
-   * WITHOUT WARRANTIES OR CONDITIONS OF ANY KIND, either express or implied.
-   * See the License for the specific language governing permissions and
-   * limitations under the License.
-   */
-  package org.alfasoftware.soapstone;
-
-  import static org.junit.Assert.assertEquals;
-  import static org.mockito.Matchers.any;
-  import static org.mockito.Matchers.eq;
-  import static org.mockito.Mockito.mock;
-  import static org.mockito.Mockito.verify;
-  import static org.mockito.Mockito.when;
-
-  import java.io.IOException;
-  import java.lang.reflect.Type;
-  import java.util.HashMap;
-  import java.util.List;
-  import java.util.Map;
-  import java.util.Optional;
-
-  import javax.ws.rs.BadRequestException;
-  import javax.ws.rs.InternalServerErrorException;
-  import javax.ws.rs.NotFoundException;
-  import javax.ws.rs.WebApplicationException;
-
-  import org.alfasoftware.soapstone.testsupport.CustomParameterClass;
-  import org.alfasoftware.soapstone.testsupport.MockedClassForTestingJsonHttp;
-  import org.glassfish.hk2.api.TypeLiteral;
-  import org.joda.time.LocalDate;
-  import org.junit.Before;
-  import org.junit.Rule;
-  import org.junit.Test;
-  import org.junit.rules.ExpectedException;
-  import org.mockito.Mock;
-  import org.mockito.MockitoAnnotations;
-
-  import com.fasterxml.jackson.databind.JavaType;
-  import com.fasterxml.jackson.databind.ObjectMapper;
-
-  /**
-=======
 /* Copyright 2019 Alfa Financial Software
  *
  * Licensed under the Apache License, Version 2.0 (the "License");
@@ -66,9 +14,28 @@
  */
 package org.alfasoftware.soapstone;
 
-import com.fasterxml.jackson.databind.ObjectMapper;
+import static org.junit.Assert.assertEquals;
+import static org.mockito.Matchers.any;
+import static org.mockito.Matchers.eq;
+import static org.mockito.Mockito.mock;
+import static org.mockito.Mockito.verify;
+import static org.mockito.Mockito.when;
+
+import java.io.IOException;
+import java.lang.reflect.Type;
+import java.util.HashMap;
+import java.util.List;
+import java.util.Map;
+import java.util.Optional;
+
+import javax.ws.rs.BadRequestException;
+import javax.ws.rs.InternalServerErrorException;
+import javax.ws.rs.NotFoundException;
+import javax.ws.rs.WebApplicationException;
+
 import org.alfasoftware.soapstone.testsupport.CustomParameterClass;
 import org.alfasoftware.soapstone.testsupport.MockedClassForTestingJsonHttp;
+import org.glassfish.hk2.api.TypeLiteral;
 import org.joda.time.LocalDate;
 import org.junit.Before;
 import org.junit.Rule;
@@ -77,40 +44,25 @@
 import org.mockito.Mock;
 import org.mockito.MockitoAnnotations;
 
-import javax.ws.rs.BadRequestException;
-import javax.ws.rs.InternalServerErrorException;
-import javax.ws.rs.NotFoundException;
-import javax.ws.rs.WebApplicationException;
-import java.io.IOException;
-import java.util.HashMap;
-import java.util.Map;
-import java.util.Optional;
-
-import static org.alfasoftware.soapstone.WebServiceClass.forClass;
-import static org.junit.Assert.assertEquals;
-import static org.mockito.Matchers.any;
-import static org.mockito.Matchers.eq;
-import static org.mockito.Mockito.verify;
-import static org.mockito.Mockito.when;
+import com.fasterxml.jackson.databind.JavaType;
+import com.fasterxml.jackson.databind.ObjectMapper;
 
 /**
->>>>>>> 769b73d2
  * Tests for the {@link WebServiceClass} class.
  *
  * @author Copyright (c) Alfa Financial Software 2019
  */
 public class TestWebServiceClass {
 
-  @Mock private ExceptionMapper exceptionMapper;
-  @Mock private WebApplicationException webApplicationException;
-  @Mock private ObjectMapper objectMapper;
-
-<<<<<<< HEAD
+  @Mock
+  private ExceptionMapper exceptionMapper;
+  @Mock
+  private WebApplicationException webApplicationException;
+  @Mock
+  private ObjectMapper objectMapper;
+
   @Rule
   public final ExpectedException exception = ExpectedException.none();
-=======
-  @Rule public final ExpectedException exception = ExpectedException.none();
->>>>>>> 769b73d2
 
   private static final String OPERATION_NAME = "mockedMethod";
   private static final String EXPECTED_RESPONSE = "The method has been invoked!";
@@ -127,11 +79,7 @@
   public void setUp() {
     MockitoAnnotations.initMocks(this);
 
-<<<<<<< HEAD
     webServiceClass = WebServiceClass.forClass(MockedClassForTestingJsonHttp.class, MockedClassForTestingJsonHttp::new);
-=======
-    webServiceClass = forClass(MockedClassForTestingJsonHttp.class, MockedClassForTestingJsonHttp::new);
->>>>>>> 769b73d2
 
     Mappers.INSTANCE.setObjectMapper(objectMapper);
     Mappers.INSTANCE.setExceptionMapper(exceptionMapper);
@@ -188,11 +136,6 @@
 
     // Then
     assertEquals("The method was not invoked", EXPECTED_RESPONSE, object.toString());
-<<<<<<< HEAD
-=======
-
-
->>>>>>> 769b73d2
   }
 
 
@@ -400,18 +343,14 @@
     String argumentAsString = "{\"fieldOne\":\"VALUE\",\"fieldTwo\":1}";
     nonHeaderParameters.put("customParameter", argumentAsString);
 
-<<<<<<< HEAD
     JavaType javaType = mock(JavaType.class);
     Type type = CustomParameterClass.class;
     when(objectMapper.constructType(type)).thenReturn(javaType);
 
-=======
->>>>>>> 769b73d2
     // When
     webServiceClass.invokeOperation("mockedMethodWithCustomParameterClassArg", nonHeaderParameters, headerParameters);
 
     // Then
-<<<<<<< HEAD
     verify(objectMapper).constructType(type);
     verify(objectMapper).readValue(argumentAsString, javaType);
   }
@@ -429,7 +368,8 @@
     nonHeaderParameters.put("customParameters", argumentAsString);
 
     JavaType javaType = mock(JavaType.class);
-    Type type = new TypeLiteral<List<CustomParameterClass>>(){}.getType();
+    Type type = new TypeLiteral<List<CustomParameterClass>>() {
+    }.getType();
     when(objectMapper.constructType(type)).thenReturn(javaType);
 
     // When
@@ -438,8 +378,5 @@
     // Then
     verify(objectMapper).constructType(type);
     verify(objectMapper).readValue(argumentAsString, javaType);
-=======
-    verify(objectMapper).readValue(argumentAsString, CustomParameterClass.class);
->>>>>>> 769b73d2
   }
 }
