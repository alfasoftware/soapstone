<<<<<<< HEAD
  /* Copyright 2019 Alfa Financial Software
   *
   * Licensed under the Apache License, Version 2.0 (the "License");
   * you may not use this file except in compliance with the License.
   * You may obtain a copy of the License at
   *
   *    http://www.apache.org/licenses/LICENSE-2.0
   *
   * Unless required by applicable law or agreed to in writing, software
   * distributed under the License is distributed on an "AS IS" BASIS,
   * WITHOUT WARRANTIES OR CONDITIONS OF ANY KIND, either express or implied.
   * See the License for the specific language governing permissions and
   * limitations under the License.
   */
  package org.alfasoftware.soapstone;

  import static org.alfasoftware.soapstone.Mappers.INSTANCE;

=======
/* Copyright 2019 Alfa Financial Software
 *
 * Licensed under the Apache License, Version 2.0 (the "License");
 * you may not use this file except in compliance with the License.
 * You may obtain a copy of the License at
 *
 *    http://www.apache.org/licenses/LICENSE-2.0
 *
 * Unless required by applicable law or agreed to in writing, software
 * distributed under the License is distributed on an "AS IS" BASIS,
 * WITHOUT WARRANTIES OR CONDITIONS OF ANY KIND, either express or implied.
 * See the License for the specific language governing permissions and
 * limitations under the License.
 */
package org.alfasoftware.soapstone;

import javax.jws.WebMethod;
import javax.jws.WebParam;
import javax.ws.rs.BadRequestException;
import javax.ws.rs.InternalServerErrorException;
import javax.ws.rs.NotFoundException;
import javax.ws.rs.core.Response;
>>>>>>> 769b73d2
import java.io.IOException;
import java.lang.reflect.InvocationTargetException;
import java.lang.reflect.Method;
import java.lang.reflect.Modifier;
import java.lang.reflect.Parameter;
import java.util.Arrays;
import java.util.HashMap;
import java.util.List;
import java.util.Locale;
import java.util.Map;
import java.util.Optional;
import java.util.Set;
import java.util.function.Supplier;
import java.util.stream.Collectors;

<<<<<<< HEAD
import javax.jws.WebMethod;
import javax.jws.WebParam;
import javax.ws.rs.BadRequestException;
import javax.ws.rs.InternalServerErrorException;
import javax.ws.rs.NotFoundException;
import javax.ws.rs.core.Response;

import com.fasterxml.jackson.databind.JavaType;

  /**
   * A wrapper around a class representing a web service endpoint
   *
   * @param <T> the type of the wrapped class
 *
   * @author Copyright (c) Alfa Financial Software 2019
   */
  public class WebServiceClass<T> {

    private final Class<T> klass;
    private final Supplier<T> instance;

    private final TypeConverter typeConverter = new TypeConverter(Locale.getDefault());


    /**
     * Create a new WebServiceClass for a class representing a web service endpoint
     *
     * @param klass            the class for which to create
     * @param instanceSupplier a supplier of an instance of klass
     * @param <U>              type of klass
     * @return a new WebServiceClass
     */
    public static <U> WebServiceClass<U> forClass(Class<U> klass, Supplier<U> instanceSupplier) {
      return new WebServiceClass<>(klass, instanceSupplier);
    }


    private WebServiceClass(Class<T> klass, Supplier<T> instanceSupplier) {
      this.klass = klass;
      this.instance = instanceSupplier;
    }


    /**
     * Invoke the web service operation and return its return value
     *
     * <p>
     * The return value conforms to that stated for {@link Method#invoke(Object, Object...)},
     * e.g., will be null if the underlying return type is void; will be boxed if the underlying
     * return type is primitive.
     *
     * @param operationName    Name of the operation
     * @param parameters       Parameters
     * @param headerParameters Headers
   *
     * @return the return value of the operation
     */
    Object invokeOperation(String operationName, Map<String, String> parameters, Map<String, String> headerParameters) {

      Method operation = getOperation(operationName, parameters.keySet(), headerParameters.keySet());

      Map<String, String> combinedParameters = new HashMap<>();
      combinedParameters.putAll(parameters);
      combinedParameters.putAll(headerParameters);

      Object[] operationArgs = Arrays.stream(operation.getParameters())
        .map(operationParameter -> parameterToType(operationParameter, combinedParameters))
        .toArray();

      try {
        return operation.invoke(instance.get(), operationArgs);
      } catch (InvocationTargetException e) {

        throw Optional.ofNullable(INSTANCE.getExceptionMapper())
          .flatMap(mapper -> mapper.mapThrowable(e.getTargetException(), INSTANCE.getObjectMapper()))
          .orElse(new InternalServerErrorException());

      } catch (IllegalAccessException e) {
        /*
         * We've already thoroughly checked that the method was valid and accessible, so this shouldn't happen.
         * If it does, it's something more nefarious than a 404
         */
        throw new InternalServerErrorException();
      }
    }


    /*
     * Get the method for the requested operation
     */
    private Method getOperation(String operationName, Set<String> parameterNames, Set<String> headerParameterNames) {

      Method[] declaredMethods = klass.getDeclaredMethods();
      List<Method> methods = Arrays.stream(declaredMethods)
=======
/**
 * A wrapper around a class representing a web service endpoint
 *
 * @param <T> the type of the wrapped class
 *
 * @author Copyright (c) Alfa Financial Software 2019
 */
public class WebServiceClass<T> {

  private final Class<T> klass;
  private final Supplier<T> instance;

  private final TypeConverter typeConverter = new TypeConverter(Locale.getDefault());


  /**
   * Create a new WebServiceClass for a class representing a web service endpoint
   *
   * @param klass the class for which to create
   * @param instanceSupplier a supplier of an instance of klass
   * @param <U> type of klass
   * @return a new WebServiceClass
   */
  public static <U> WebServiceClass<U> forClass(Class<U> klass, Supplier<U> instanceSupplier) {
    return new WebServiceClass<>(klass, instanceSupplier);
  }


  private WebServiceClass(Class<T> klass, Supplier<T> instanceSupplier) {
    this.klass = klass;
    this.instance  = instanceSupplier;
  }


  /**
   * Invoke the web service operation and return its return value
   *
   * <p>
   * The return value conforms to that stated for {@link Method#invoke(Object, Object...)},
   * e.g., will be null if the underlying return type is void; will be boxed if the underlying
   * return type is primitive.
   *
   * @param operationName Name of the operation
   * @param parameters Parameters
   * @param headerParameters Headers
   *
   * @return the return value of the operation
   */
  Object invokeOperation(String operationName, Map<String, String> parameters, Map<String, String> headerParameters) {

    Method operation = getOperation(operationName, parameters.keySet(), headerParameters.keySet());

    Map<String, String> combinedParameters = new HashMap<>();
    combinedParameters.putAll(parameters);
    combinedParameters.putAll(headerParameters);

    Object[] operationArgs = Arrays.stream(operation.getParameters())
        .map(operationParameter -> parameterToType(operationParameter, combinedParameters))
        .toArray();

    try {
      return operation.invoke(instance.get(), operationArgs);
    } catch (InvocationTargetException e) {

      throw Optional.ofNullable(Mappers.INSTANCE.getExceptionMapper())
        .flatMap(mapper -> mapper.mapThrowable(e.getTargetException(), Mappers.INSTANCE.getObjectMapper()))
        .orElse(new InternalServerErrorException());

    } catch (IllegalAccessException e) {
      /*
       * We've already thoroughly checked that the method was valid and accessible, so this shouldn't happen.
       * If it does, it's something more nefarious than a 404
       */
      throw new InternalServerErrorException();
    }
  }


  /*
   * Get the method for the requested operation
   */
  private Method getOperation(String operationName, Set<String> parameterNames, Set<String> headerParameterNames) {

    Method[] declaredMethods = klass.getDeclaredMethods();
    List<Method> methods = Arrays.stream(declaredMethods)
>>>>>>> 769b73d2
        .filter(method -> method.getName().equals(operationName)) // find a method with the same name as the requested operation
        .filter(method -> matchesParameters(method, parameterNames, headerParameterNames)) // Check that the method parameters matched those passed
        .filter(this::methodIsWebMethod) // Check that the method is actually exposed via web services
        .collect(Collectors.toList());

<<<<<<< HEAD
      if (methods.isEmpty()) {
        throw new NotFoundException();
      }

      if (methods.size() > 1) {
        /*
         * This seems appropriate: the request has insufficient information for us to determine what method the user
         * is trying to call. This might because there are two methods with the same name and same-named arguments
         * but that is simply unfortunate (and somewhat unlikely)
         */
        throw new BadRequestException("Unable to distinguish methods");
      }

      return methods.get(0);
    }


    /*
     * Check the method is public and not specifically excluded from web services.
     * This should be sufficient to ensure we only serve methods actually provided
     * by the web services
     */
    private boolean methodIsWebMethod(Method method) {

      // only public methods can be published
      if (!Modifier.isPublic(method.getModifiers())) {
        return false;
      }

      // check if WebMethod annotation exists and exclude is true, if so then not a web method
      WebMethod webMethod = method.getAnnotation(WebMethod.class);
      return webMethod == null || !webMethod.exclude();
    }


    /*
     * Check that the given method has all and only the parameters passed in
     */
    private boolean matchesParameters(Method method, Set<String> parameterNames, Set<String> headerParameterNames) {
=======
    if (methods.isEmpty()) {
      throw new NotFoundException();
    }

    if (methods.size() > 1) {
      /*
       * This seems appropriate: the request has insufficient information for us to determine what method the user
       * is trying to call. This might because there are two methods with the same name and same-named arguments
       * but that is simply unfortunate (and somewhat unlikely)
       */
      throw new BadRequestException("Unable to distinguish methods");
    }

    return methods.get(0);
  }


  /*
   * Check the method is public and not specifically excluded from web services.
   * This should be sufficient to ensure we only serve methods actually provided
   * by the web services
   */
  private boolean methodIsWebMethod(Method method) {

    // only public methods can be published
    if (!Modifier.isPublic(method.getModifiers())) {
      return false;
    }

    // check if WebMethod annotation exists and exclude is true, if so then not a web method
    WebMethod webMethod = method.getAnnotation(WebMethod.class);
    return webMethod == null || !webMethod.exclude();
  }


  /*
   * Check that the given method has all and only the parameters passed in
   */
  private boolean matchesParameters(Method method, Set<String> parameterNames, Set<String> headerParameterNames) {
>>>>>>> 769b73d2

    // Collect all valid parameters
    Set<Parameter> allParameters = Arrays.stream(method.getParameters())
        .filter(parameter -> parameter.getAnnotation(WebParam.class) != null)
        .collect(Collectors.toSet());

    // Get all header parameter names
    Set<String> headerParameters = allParameters.stream()
        .filter(parameter -> parameter.getAnnotation(WebParam.class).header()) // Filter only the parameters where header = true
<<<<<<< HEAD
        .map(parameter -> parameter.getAnnotation(WebParam.class).name())
=======
      .map(parameter -> parameter.getAnnotation(WebParam.class).name())
>>>>>>> 769b73d2
        .collect(Collectors.toSet());

    // Get all non header parameter names
    Set<String> nonHeaderParameters = allParameters.stream()
      .map(parameter -> parameter.getAnnotation(WebParam.class).name())
      .filter(parameter -> !headerParameters.contains(parameter))
      .collect(Collectors.toSet());

    // We should not have been passed any unsupported header parameters
<<<<<<< HEAD
      if (!headerParameters.containsAll(headerParameterNames)) {
        throw new BadRequestException(
          Response.status(Response.Status.BAD_REQUEST)
            .entity(headerParameterNames)
            .build());
      }

    // Check we have a complete set of non-header parameters
    return nonHeaderParameters.containsAll(parameterNames) && nonHeaderParameters.size() == parameterNames.size();
    }


    /*
     * Map any primitives, strings or JSON to actual types.
     */
    private Object parameterToType(Parameter operationParameter, Map<String, String> parameters) {

      String argumentAsString = parameters.get(operationParameter.getAnnotation(WebParam.class).name());

      if (argumentAsString == null || argumentAsString.trim().isEmpty() || argumentAsString.equals("null")) {
        return null;
      }

      // Try type converter. This should work for common serialisations in query parameters
      Object object = typeConverter.convertValue(argumentAsString, operationParameter.getType());

      if (object != null) {
        return object;
      }

      /*
       * The only other option is JSON. Try the mapper. If it doesn't work, then the request is
       *presumably malformed
       */
      JavaType type = INSTANCE.getObjectMapper().constructType(operationParameter.getParameterizedType());

      try {
        return INSTANCE.getObjectMapper().readValue(argumentAsString, type);
      } catch (IOException e) {
        e.printStackTrace();
        throw new BadRequestException();
      }
    }
  }
=======
    if (!headerParameters.containsAll(headerParameterNames)) {
      throw new BadRequestException(
        Response.status(Response.Status.BAD_REQUEST)
        .entity(headerParameterNames)
        .build());
    }

    // Check we have a complete set of non-header parameters
    return nonHeaderParameters.containsAll(parameterNames) && nonHeaderParameters.size() == parameterNames.size();
  }


  /*
   * Map any primitives, strings or JSON to actual types.
   */
  private Object parameterToType(Parameter operationParameter, Map<String, String> parameters) {

    String argumentAsString = parameters.get(operationParameter.getAnnotation(WebParam.class).name());

    if (argumentAsString == null || argumentAsString.trim().isEmpty() || argumentAsString.equals("null")) {
      return null;
    }

    Class<?> type = operationParameter.getType();

    Object object = typeConverter.convertValue(argumentAsString, type);

    if (object != null) {
      return object;
    }

    try {
      return Mappers.INSTANCE.getObjectMapper().readValue(argumentAsString, operationParameter.getType());
    } catch (IOException e) {
      e.printStackTrace();
      throw new BadRequestException();
    }
  }
}
>>>>>>> 769b73d2
<|MERGE_RESOLUTION|>--- conflicted
+++ resolved
@@ -1,23 +1,3 @@
-<<<<<<< HEAD
-  /* Copyright 2019 Alfa Financial Software
-   *
-   * Licensed under the Apache License, Version 2.0 (the "License");
-   * you may not use this file except in compliance with the License.
-   * You may obtain a copy of the License at
-   *
-   *    http://www.apache.org/licenses/LICENSE-2.0
-   *
-   * Unless required by applicable law or agreed to in writing, software
-   * distributed under the License is distributed on an "AS IS" BASIS,
-   * WITHOUT WARRANTIES OR CONDITIONS OF ANY KIND, either express or implied.
-   * See the License for the specific language governing permissions and
-   * limitations under the License.
-   */
-  package org.alfasoftware.soapstone;
-
-  import static org.alfasoftware.soapstone.Mappers.INSTANCE;
-
-=======
 /* Copyright 2019 Alfa Financial Software
  *
  * Licensed under the Apache License, Version 2.0 (the "License");
@@ -34,13 +14,8 @@
  */
 package org.alfasoftware.soapstone;
 
-import javax.jws.WebMethod;
-import javax.jws.WebParam;
-import javax.ws.rs.BadRequestException;
-import javax.ws.rs.InternalServerErrorException;
-import javax.ws.rs.NotFoundException;
-import javax.ws.rs.core.Response;
->>>>>>> 769b73d2
+import static org.alfasoftware.soapstone.Mappers.INSTANCE;
+
 import java.io.IOException;
 import java.lang.reflect.InvocationTargetException;
 import java.lang.reflect.Method;
@@ -56,7 +31,6 @@
 import java.util.function.Supplier;
 import java.util.stream.Collectors;
 
-<<<<<<< HEAD
 import javax.jws.WebMethod;
 import javax.jws.WebParam;
 import javax.ws.rs.BadRequestException;
@@ -66,97 +40,10 @@
 
 import com.fasterxml.jackson.databind.JavaType;
 
-  /**
-   * A wrapper around a class representing a web service endpoint
-   *
-   * @param <T> the type of the wrapped class
- *
-   * @author Copyright (c) Alfa Financial Software 2019
-   */
-  public class WebServiceClass<T> {
-
-    private final Class<T> klass;
-    private final Supplier<T> instance;
-
-    private final TypeConverter typeConverter = new TypeConverter(Locale.getDefault());
-
-
-    /**
-     * Create a new WebServiceClass for a class representing a web service endpoint
-     *
-     * @param klass            the class for which to create
-     * @param instanceSupplier a supplier of an instance of klass
-     * @param <U>              type of klass
-     * @return a new WebServiceClass
-     */
-    public static <U> WebServiceClass<U> forClass(Class<U> klass, Supplier<U> instanceSupplier) {
-      return new WebServiceClass<>(klass, instanceSupplier);
-    }
-
-
-    private WebServiceClass(Class<T> klass, Supplier<T> instanceSupplier) {
-      this.klass = klass;
-      this.instance = instanceSupplier;
-    }
-
-
-    /**
-     * Invoke the web service operation and return its return value
-     *
-     * <p>
-     * The return value conforms to that stated for {@link Method#invoke(Object, Object...)},
-     * e.g., will be null if the underlying return type is void; will be boxed if the underlying
-     * return type is primitive.
-     *
-     * @param operationName    Name of the operation
-     * @param parameters       Parameters
-     * @param headerParameters Headers
-   *
-     * @return the return value of the operation
-     */
-    Object invokeOperation(String operationName, Map<String, String> parameters, Map<String, String> headerParameters) {
-
-      Method operation = getOperation(operationName, parameters.keySet(), headerParameters.keySet());
-
-      Map<String, String> combinedParameters = new HashMap<>();
-      combinedParameters.putAll(parameters);
-      combinedParameters.putAll(headerParameters);
-
-      Object[] operationArgs = Arrays.stream(operation.getParameters())
-        .map(operationParameter -> parameterToType(operationParameter, combinedParameters))
-        .toArray();
-
-      try {
-        return operation.invoke(instance.get(), operationArgs);
-      } catch (InvocationTargetException e) {
-
-        throw Optional.ofNullable(INSTANCE.getExceptionMapper())
-          .flatMap(mapper -> mapper.mapThrowable(e.getTargetException(), INSTANCE.getObjectMapper()))
-          .orElse(new InternalServerErrorException());
-
-      } catch (IllegalAccessException e) {
-        /*
-         * We've already thoroughly checked that the method was valid and accessible, so this shouldn't happen.
-         * If it does, it's something more nefarious than a 404
-         */
-        throw new InternalServerErrorException();
-      }
-    }
-
-
-    /*
-     * Get the method for the requested operation
-     */
-    private Method getOperation(String operationName, Set<String> parameterNames, Set<String> headerParameterNames) {
-
-      Method[] declaredMethods = klass.getDeclaredMethods();
-      List<Method> methods = Arrays.stream(declaredMethods)
-=======
 /**
  * A wrapper around a class representing a web service endpoint
  *
  * @param <T> the type of the wrapped class
- *
  * @author Copyright (c) Alfa Financial Software 2019
  */
 public class WebServiceClass<T> {
@@ -170,9 +57,9 @@
   /**
    * Create a new WebServiceClass for a class representing a web service endpoint
    *
-   * @param klass the class for which to create
+   * @param klass            the class for which to create
    * @param instanceSupplier a supplier of an instance of klass
-   * @param <U> type of klass
+   * @param <U>              type of klass
    * @return a new WebServiceClass
    */
   public static <U> WebServiceClass<U> forClass(Class<U> klass, Supplier<U> instanceSupplier) {
@@ -182,7 +69,7 @@
 
   private WebServiceClass(Class<T> klass, Supplier<T> instanceSupplier) {
     this.klass = klass;
-    this.instance  = instanceSupplier;
+    this.instance = instanceSupplier;
   }
 
 
@@ -194,10 +81,9 @@
    * e.g., will be null if the underlying return type is void; will be boxed if the underlying
    * return type is primitive.
    *
-   * @param operationName Name of the operation
-   * @param parameters Parameters
+   * @param operationName    Name of the operation
+   * @param parameters       Parameters
    * @param headerParameters Headers
-   *
    * @return the return value of the operation
    */
   Object invokeOperation(String operationName, Map<String, String> parameters, Map<String, String> headerParameters) {
@@ -209,15 +95,15 @@
     combinedParameters.putAll(headerParameters);
 
     Object[] operationArgs = Arrays.stream(operation.getParameters())
-        .map(operationParameter -> parameterToType(operationParameter, combinedParameters))
-        .toArray();
+      .map(operationParameter -> parameterToType(operationParameter, combinedParameters))
+      .toArray();
 
     try {
       return operation.invoke(instance.get(), operationArgs);
     } catch (InvocationTargetException e) {
 
-      throw Optional.ofNullable(Mappers.INSTANCE.getExceptionMapper())
-        .flatMap(mapper -> mapper.mapThrowable(e.getTargetException(), Mappers.INSTANCE.getObjectMapper()))
+      throw Optional.ofNullable(INSTANCE.getExceptionMapper())
+        .flatMap(mapper -> mapper.mapThrowable(e.getTargetException(), INSTANCE.getObjectMapper()))
         .orElse(new InternalServerErrorException());
 
     } catch (IllegalAccessException e) {
@@ -237,53 +123,11 @@
 
     Method[] declaredMethods = klass.getDeclaredMethods();
     List<Method> methods = Arrays.stream(declaredMethods)
->>>>>>> 769b73d2
-        .filter(method -> method.getName().equals(operationName)) // find a method with the same name as the requested operation
-        .filter(method -> matchesParameters(method, parameterNames, headerParameterNames)) // Check that the method parameters matched those passed
-        .filter(this::methodIsWebMethod) // Check that the method is actually exposed via web services
-        .collect(Collectors.toList());
-
-<<<<<<< HEAD
-      if (methods.isEmpty()) {
-        throw new NotFoundException();
-      }
-
-      if (methods.size() > 1) {
-        /*
-         * This seems appropriate: the request has insufficient information for us to determine what method the user
-         * is trying to call. This might because there are two methods with the same name and same-named arguments
-         * but that is simply unfortunate (and somewhat unlikely)
-         */
-        throw new BadRequestException("Unable to distinguish methods");
-      }
-
-      return methods.get(0);
-    }
-
-
-    /*
-     * Check the method is public and not specifically excluded from web services.
-     * This should be sufficient to ensure we only serve methods actually provided
-     * by the web services
-     */
-    private boolean methodIsWebMethod(Method method) {
-
-      // only public methods can be published
-      if (!Modifier.isPublic(method.getModifiers())) {
-        return false;
-      }
-
-      // check if WebMethod annotation exists and exclude is true, if so then not a web method
-      WebMethod webMethod = method.getAnnotation(WebMethod.class);
-      return webMethod == null || !webMethod.exclude();
-    }
-
-
-    /*
-     * Check that the given method has all and only the parameters passed in
-     */
-    private boolean matchesParameters(Method method, Set<String> parameterNames, Set<String> headerParameterNames) {
-=======
+      .filter(method -> method.getName().equals(operationName)) // find a method with the same name as the requested operation
+      .filter(method -> matchesParameters(method, parameterNames, headerParameterNames)) // Check that the method parameters matched those passed
+      .filter(this::methodIsWebMethod) // Check that the method is actually exposed via web services
+      .collect(Collectors.toList());
+
     if (methods.isEmpty()) {
       throw new NotFoundException();
     }
@@ -323,22 +167,17 @@
    * Check that the given method has all and only the parameters passed in
    */
   private boolean matchesParameters(Method method, Set<String> parameterNames, Set<String> headerParameterNames) {
->>>>>>> 769b73d2
 
     // Collect all valid parameters
     Set<Parameter> allParameters = Arrays.stream(method.getParameters())
-        .filter(parameter -> parameter.getAnnotation(WebParam.class) != null)
-        .collect(Collectors.toSet());
+      .filter(parameter -> parameter.getAnnotation(WebParam.class) != null)
+      .collect(Collectors.toSet());
 
     // Get all header parameter names
     Set<String> headerParameters = allParameters.stream()
-        .filter(parameter -> parameter.getAnnotation(WebParam.class).header()) // Filter only the parameters where header = true
-<<<<<<< HEAD
-        .map(parameter -> parameter.getAnnotation(WebParam.class).name())
-=======
+      .filter(parameter -> parameter.getAnnotation(WebParam.class).header()) // Filter only the parameters where header = true
       .map(parameter -> parameter.getAnnotation(WebParam.class).name())
->>>>>>> 769b73d2
-        .collect(Collectors.toSet());
+      .collect(Collectors.toSet());
 
     // Get all non header parameter names
     Set<String> nonHeaderParameters = allParameters.stream()
@@ -347,57 +186,11 @@
       .collect(Collectors.toSet());
 
     // We should not have been passed any unsupported header parameters
-<<<<<<< HEAD
-      if (!headerParameters.containsAll(headerParameterNames)) {
-        throw new BadRequestException(
-          Response.status(Response.Status.BAD_REQUEST)
-            .entity(headerParameterNames)
-            .build());
-      }
-
-    // Check we have a complete set of non-header parameters
-    return nonHeaderParameters.containsAll(parameterNames) && nonHeaderParameters.size() == parameterNames.size();
-    }
-
-
-    /*
-     * Map any primitives, strings or JSON to actual types.
-     */
-    private Object parameterToType(Parameter operationParameter, Map<String, String> parameters) {
-
-      String argumentAsString = parameters.get(operationParameter.getAnnotation(WebParam.class).name());
-
-      if (argumentAsString == null || argumentAsString.trim().isEmpty() || argumentAsString.equals("null")) {
-        return null;
-      }
-
-      // Try type converter. This should work for common serialisations in query parameters
-      Object object = typeConverter.convertValue(argumentAsString, operationParameter.getType());
-
-      if (object != null) {
-        return object;
-      }
-
-      /*
-       * The only other option is JSON. Try the mapper. If it doesn't work, then the request is
-       *presumably malformed
-       */
-      JavaType type = INSTANCE.getObjectMapper().constructType(operationParameter.getParameterizedType());
-
-      try {
-        return INSTANCE.getObjectMapper().readValue(argumentAsString, type);
-      } catch (IOException e) {
-        e.printStackTrace();
-        throw new BadRequestException();
-      }
-    }
-  }
-=======
     if (!headerParameters.containsAll(headerParameterNames)) {
       throw new BadRequestException(
         Response.status(Response.Status.BAD_REQUEST)
-        .entity(headerParameterNames)
-        .build());
+          .entity(headerParameterNames)
+          .build());
     }
 
     // Check we have a complete set of non-header parameters
@@ -416,20 +209,24 @@
       return null;
     }
 
-    Class<?> type = operationParameter.getType();
-
-    Object object = typeConverter.convertValue(argumentAsString, type);
+    // Try type converter. This should work for common serialisations in query parameters
+    Object object = typeConverter.convertValue(argumentAsString, operationParameter.getType());
 
     if (object != null) {
       return object;
     }
 
+    /*
+     * The only other option is JSON. Try the mapper. If it doesn't work, then the request is
+     *presumably malformed
+     */
+    JavaType type = INSTANCE.getObjectMapper().constructType(operationParameter.getParameterizedType());
+
     try {
-      return Mappers.INSTANCE.getObjectMapper().readValue(argumentAsString, operationParameter.getType());
+      return INSTANCE.getObjectMapper().readValue(argumentAsString, type);
     } catch (IOException e) {
       e.printStackTrace();
       throw new BadRequestException();
     }
   }
-}
->>>>>>> 769b73d2
+}